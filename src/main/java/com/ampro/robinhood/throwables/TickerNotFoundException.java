package com.ampro.robinhood.throwables;

/**
 * An exception to be thrown when a ticker is not found after polling Robinhood
 * @author Jonathan Augustine
 */
public class TickerNotFoundException extends RobinhoodApiException {
<<<<<<< HEAD

    private String ticker;
=======
    
	private static final long serialVersionUID = -4401894268654476314L;
	private String ticker;
>>>>>>> 73aac7d7

    public TickerNotFoundException() {
        super();
        this.ticker = "";
    }

    public TickerNotFoundException(String ticker) {
        super(ticker);
        this.ticker = ticker;
    }

    public String getTicker() {
        return ticker;
    }

    @Override
    public String getMessage() {
        return "The Stock Symbol " + ticker +" was not found.";
    }
}<|MERGE_RESOLUTION|>--- conflicted
+++ resolved
@@ -5,14 +5,9 @@
  * @author Jonathan Augustine
  */
 public class TickerNotFoundException extends RobinhoodApiException {
-<<<<<<< HEAD
 
-    private String ticker;
-=======
-    
 	private static final long serialVersionUID = -4401894268654476314L;
 	private String ticker;
->>>>>>> 73aac7d7
 
     public TickerNotFoundException() {
         super();
